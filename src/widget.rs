--- conflicted
+++ resolved
@@ -18,18 +18,8 @@
 //! [`text_input::State`]: text_input/struct.State.html
 #[cfg(not(target_arch = "wasm32"))]
 mod platform {
-<<<<<<< HEAD
-    pub use iced_glow::widget::{
+    pub use crate::renderer::widget::{
         button, checkbox, combo_box, container, pane_grid, progress_bar, radio,
-        scrollable, slider, text_input, Column, Row, Space, Text,
-    };
-
-    #[cfg(feature = "canvas")]
-    #[cfg_attr(docsrs, doc(cfg(feature = "canvas")))]
-    pub use iced_glow::widget::canvas;
-=======
-    pub use crate::renderer::widget::{
-        button, checkbox, container, pane_grid, progress_bar, radio,
         scrollable, slider, text_input, Column, Row, Space, Text,
     };
 
@@ -39,26 +29,17 @@
         doc(cfg(any(feature = "canvas", feature = "glow_canvas")))
     )]
     pub use crate::renderer::widget::canvas;
->>>>>>> ab0ee1a8
 
     #[cfg_attr(docsrs, doc(cfg(feature = "image")))]
     pub mod image {
         //! Display images in your user interface.
-<<<<<<< HEAD
-        pub use iced_glutin::image::{Handle, Image};
-=======
         pub use crate::runtime::image::{Handle, Image};
->>>>>>> ab0ee1a8
     }
 
     #[cfg_attr(docsrs, doc(cfg(feature = "svg")))]
     pub mod svg {
         //! Display vector graphics in your user interface.
-<<<<<<< HEAD
-        pub use iced_glutin::svg::{Handle, Svg};
-=======
         pub use crate::runtime::svg::{Handle, Svg};
->>>>>>> ab0ee1a8
     }
 
     #[doc(no_inline)]
