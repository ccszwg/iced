--- conflicted
+++ resolved
@@ -110,8 +110,9 @@
                 hasher.finish()
             };
 
-<<<<<<< HEAD
-            let layout = if hash == cache.hash && bounds == cache.bounds {
+            let layout_is_cached = hash == cache.hash && bounds == cache.bounds;
+
+            let layout = if layout_is_cached {
                 cache.layout
             } else {
                 renderer.layout(&root, &layout::Limits::new(Size::ZERO, bounds))
@@ -120,14 +121,6 @@
             let overlay = root.overlay(Layout::new(&layout));
 
             (Layer { root, layout, hash }, overlay)
-=======
-        let layout_is_cached = hash == cache.hash && bounds == cache.bounds;
-
-        let layout = if layout_is_cached {
-            cache.layout
-        } else {
-            renderer.layout(&root, &layout::Limits::new(Size::ZERO, bounds))
->>>>>>> d6bf8955
         };
 
         let overlay = overlay.map(|root| {
